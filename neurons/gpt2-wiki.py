#!/bin/python3
"""GPT2 Language Modelling

This file demonstrates training the GPT2 neuron with language modelling.

Example:
        $ python neurons/gpt2-wiki.py

"""
<<<<<<< HEAD
=======
import bittensor
from bittensor.subtensor.interface import Keypair
from bittensor.utils.logging import (log_outputs, log_batch_weights, log_chain_weights, log_request_sizes)
from bittensor.config import Config
from bittensor.synapses.gpt2 import GPT2LMSynapse, nextbatch

>>>>>>> 069cf98d
import argparse
import math
import os
import pathlib
import time
import torch
import torch.nn.functional as F

from termcolor import colored
from munch import Munch
from datasets import load_dataset
from loguru import logger
from torch.utils.tensorboard import SummaryWriter

import bittensor
from bittensor.subtensor import Keypair
from bittensor.utils.logging import log_all
from bittensor.config import Config
from bittensor.synapses.gpt2 import GPT2LMSynapse, nextbatch

def add_args(parser: argparse.ArgumentParser):    
    parser.add_argument('--neuron.datapath', default='data', type=str,help='Path to load and save data.')
    parser.add_argument('--neuron.learning_rate', default=0.01, type=float, help='Training initial learning rate.')
    parser.add_argument('--neuron.momentum', default=0.98, type=float, help='Training initial momentum for SGD.')
    parser.add_argument('--neuron.batch_size_train', default=20, type=int, help='Training batch size.')
    parser.add_argument('--neuron.sync_interval', default=100, type=int, help='Batches before we sync with chain and emit new weights.')
    parser.add_argument('--neuron.log_interval', default=10, type=int, help='Batches before we log session info.')
    parser.add_argument('--neuron.accumulation_interval', default=1, type=int, help='Batches before we apply acummulated gradients.')
    parser.add_argument('--neuron.apply_remote_gradients', default=False, type=bool, help='If true, neuron applies gradients which accumulate from remotes calls.')
    parser.add_argument('--neuron.name', default='gpt-wiki', type=str, help='Trials for this neuron go in neuron.datapath / neuron.name')
    parser.add_argument('--neuron.trial_id', default=str(time.time()).split('.')[0], type=str, help='Saved models go in neuron.datapath / neuron.name / neuron.trial_id')
    GPT2LMSynapse.add_args(parser)

def check_config(config: Munch):
    assert config.neuron.momentum > 0 and config.neuron.momentum < 1, "momentum must be a value between 0 and 1"
    assert config.neuron.batch_size_train > 0, "batch_size_train must a positive value"
    assert config.neuron.learning_rate > 0, "learning_rate must be a positive value."
    trial_path = '{}/{}/{}'.format(config.neuron.datapath, config.neuron.name, config.neuron.trial_id)
    config.neuron.trial_path = trial_path
    if not os.path.exists(config.neuron.trial_path):
        os.makedirs(config.neuron.trial_path)
    GPT2LMSynapse.check_config(config)
    
# Neuron main.
def main(config, session):

    # ---- Build Model ----
    model = GPT2LMSynapse(config, session)
    model.to(torch.device("cuda" if torch.cuda.is_available() else "cpu"))
    session.serve( model )

    # ---- Dataset ----
    # 74 million sentences pulled from books.
    dataset = load_dataset('bookcorpus')['train']

    # ---- Optimizer ----
    optimizer = torch.optim.SGD(model.parameters(), lr = config.neuron.learning_rate, momentum=config.neuron.momentum)
    scheduler = torch.optim.lr_scheduler.StepLR(optimizer, step_size=5, gamma=0.1)

    # ---- Tensorboard ----
    tensorboard = SummaryWriter(log_dir = config.neuron.trial_path)
        
    # ---- Init training state ----
    session.metagraph.sync() # Sync with the chain.
    row_weights = session.metagraph.W[0, :] # Weight to others (zeros initially)
    col_weights = session.metagraph.W[:, 0] # Other to me.
    priority_map = dict(zip(session.metagraph.public_keys, col_weights.tolist()))
    session.axon.set_priority( priority_map )

    # ---- Train forever ----
    model.train()
    step = -1; history = []; best_loss = math.inf; 
    while True:
        step += 1
        # ---- Next Batch ----
        inputs = nextbatch(dataset, config.neuron.batch_size_train, bittensor.__tokenizer__)

        # ---- Forward Pass ----
        output = model(inputs.to(model.device), training = True, remote = True)
        history.append(output)

        # ---- Update Weights ----
        batch_weights = torch.mean(output.weights, axis = 0)
        row_weights = (1 - 0.05) * row_weights + 0.05 * batch_weights # Moving Avg weights.
        row_weights = F.normalize(row_weights, p = 1, dim = 0)

        # ---- Accumulate Local Gradients ----
        loss = output.loss / config.neuron.accumulation_interval # Need to average accross accumulation steps.
        loss.backward() # Accumulates gradients on model via sum.

        # ---- Accumulate Remote Gradients  ----
        if config.neuron.apply_remote_gradients:
            # TODO (const): batch normalization over the gradients for consistency.
            n_grads = session.axon.gradients.qsize
            for _, (_, input_x, grads_dy, modality) in list(session.axon.gradients.queue):
                grads_dy = grads_dy / (config.neuron.accumulation_interval * n_grads)
                model.backward(input_x, grads_dy, modality)

        # ---- Apply Gradients ----
        if (step+1) % config.neuron.accumulation_interval == 0:
            optimizer.step() # Apply accumulated gradients.
            optimizer.zero_grad() # Zero grads for next accummulation 
            scheduler.step() # Update learning rate etc.
            session.serve( model ) # Serve the newest model.

        # ---- Sync State ----
        if (step+1) % config.neuron.sync_interval == 0:
            # ---- Emit weights and sync from chain ----
            logger.info('Emitting with weights {}', row_weights.tolist())
            session.metagraph.emit( row_weights ) # Set weights on chain.
            session.metagraph.sync() # Sync with the chain.
            
            # ---- Get row and col Weights.
            row_weights = session.metagraph.W[0, :] # Weight to others.
            col_weights = session.metagraph.W[:, 0] # Other to me.

            # ---- Update Axon Priority ----
            session.axon.set_priority( session.metagraph.neurons, col_weights ) # Sets the nucleus-backend request priority.


        # ---- Step Logs + Tensorboard ----
        logger.info('Step: {} \t Remote Loss: {:.6f}\t Local Loss: {:.6f}\t Distilation Loss: {:.6f}'.format(step, output.remote_target_loss.item(), output.local_target_loss.item(), output.distillation_loss.item()))
        tensorboard.add_scalar('Rloss', output.remote_target_loss.item(), step)
        tensorboard.add_scalar('Lloss', output.local_target_loss.item(), step)
        tensorboard.add_scalar('Dloss', output.distillation_loss.item(), step)
        if (step+1) % config.neuron.log_interval == 0:
            log_all(session, history); history = [] # Log batch history.
        
        # --- Save Model ----
        if output.loss.item() < best_loss:
            best_loss = output.loss
            logger.info( 'Saving model: epoch: {}, loss: {}, path: {}/model.torch', step, output.loss, config.neuron.trial_path)
            torch.save( {'epoch': step, 'model': model.state_dict(), 'loss': output.loss},"{}/model.torch".format(config.neuron.trial_path))
            
    
if __name__ == "__main__":
<<<<<<< HEAD
    # ---- Load Bittensor config ----
=======
    # Load bittensor config.
>>>>>>> 069cf98d
    parser = argparse.ArgumentParser()
    add_args(parser)
    config = Config.load(parser)
    check_config(config)
    logger.info(Config.toString(config))

<<<<<<< HEAD
    # ---- Load Keypair ----
    mnemonic = Keypair.generate_mnemonic()
    keypair = Keypair.create_from_mnemonic(mnemonic)
   
    # ---- Build Session ----
    session = bittensor.init(config, keypair)

    # ---- Start Neuron ----
=======
    # Load Session.
    session = bittensor.init(config)

    # Start Neuron.
>>>>>>> 069cf98d
    with session:
        main(config, session)
<|MERGE_RESOLUTION|>--- conflicted
+++ resolved
@@ -7,15 +7,6 @@
         $ python neurons/gpt2-wiki.py
 
 """
-<<<<<<< HEAD
-=======
-import bittensor
-from bittensor.subtensor.interface import Keypair
-from bittensor.utils.logging import (log_outputs, log_batch_weights, log_chain_weights, log_request_sizes)
-from bittensor.config import Config
-from bittensor.synapses.gpt2 import GPT2LMSynapse, nextbatch
-
->>>>>>> 069cf98d
 import argparse
 import math
 import os
@@ -31,7 +22,7 @@
 from torch.utils.tensorboard import SummaryWriter
 
 import bittensor
-from bittensor.subtensor import Keypair
+from bittensor.subtensor.interface import Keypair
 from bittensor.utils.logging import log_all
 from bittensor.config import Config
 from bittensor.synapses.gpt2 import GPT2LMSynapse, nextbatch
@@ -152,31 +143,16 @@
             
     
 if __name__ == "__main__":
-<<<<<<< HEAD
     # ---- Load Bittensor config ----
-=======
-    # Load bittensor config.
->>>>>>> 069cf98d
     parser = argparse.ArgumentParser()
     add_args(parser)
     config = Config.load(parser)
     check_config(config)
     logger.info(Config.toString(config))
-
-<<<<<<< HEAD
-    # ---- Load Keypair ----
-    mnemonic = Keypair.generate_mnemonic()
-    keypair = Keypair.create_from_mnemonic(mnemonic)
-   
+    
     # ---- Build Session ----
-    session = bittensor.init(config, keypair)
+    session = bittensor.init(config)
 
     # ---- Start Neuron ----
-=======
-    # Load Session.
-    session = bittensor.init(config)
-
-    # Start Neuron.
->>>>>>> 069cf98d
     with session:
         main(config, session)
