--- conflicted
+++ resolved
@@ -1,20 +1,12 @@
-import os, sys
+
 from unittest.mock import MagicMock
-import bittensor
-import torch
-import numpy
-
 from miners.gpt2_genesis import Miner
 
 def test_run_gpt2():
     miner = Miner(
         n_epochs = 1,
-<<<<<<< HEAD
         epoch_length = 2,
         name = 'pytest_gpt2'
-=======
-        epoch_length = 1
->>>>>>> 993a5268
     )
     miner.subtensor.connect = MagicMock(return_value = True)  
     miner.subtensor.is_connected = MagicMock(return_value = True)      
