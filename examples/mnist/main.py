from loguru import logger

import argparse
import math
import time
import torch
import torchvision
from typing import List, Tuple, Dict, Optional

import torch.nn as nn
import torch.nn.functional as F
import torch.optim as optim
import torchvision.transforms as transforms
from torch.utils.tensorboard import SummaryWriter
import torch.nn.functional as F

import bittensor
from bittensor import bittensor_pb2

class MnistSynapse(bittensor.Synapse):
    """ Bittensor endpoint trained on 28, 28 pixel images to detect handwritten characters.
    """
    def __init__(self, config: bittensor.Config):
<<<<<<< HEAD
        super(MnistSynapse, self).__init__(config)
        # Image encoder
        self._adaptive_pool = nn.AdaptiveAvgPool2d((28, 28))
=======
        super(Mnist, self).__init__(config)

        self.device = torch.device("cuda" if torch.cuda.is_available() else "cpu")
>>>>>>> d1c5de5e
        
        # Forward Network
        self.forward_layer1 = nn.Linear((784 + 1024), 1024)
        self.forward_layer2 = nn.Linear(1024, 1024)
        
        # Distillation Network
        self.dist_layer1 = nn.Linear(784, 1024)
        self.dist_layer2 = nn.Linear(1024, 1024)
        
        # Logit Network 
        self.logit_layer1 = nn.Linear(1024, 512)
        self.logit_layer2 = nn.Linear(512, 256)
        self.logit_layer3 = nn.Linear(256, 10)

    def distill(self, x):
<<<<<<< HEAD
        x = F.relu(self.dist_layer1 (x))
        x = F.relu(self.dist_layer2 (x))
=======
        x = x.to(self.device)
        x = x.view(-1, 1, 28, 28)
        x = torch.tanh(self.dist_conv1(x))
        x = self.dist_average1(x)
        x = torch.tanh(self.dist_conv2(x))
        x = self.dist_average2(x)
        x = torch.tanh(self.dist_conv3(x))
        x = x.view(-1, x.shape[1])
        x = F.relu(self.dist_fc1(x))
        x = F.relu(self.dist_fc2(x))
>>>>>>> d1c5de5e
        return x
    
    def logits (self, x):
        x = F.relu(self.logit_layer1 (x))
        x = F.relu(self.logit_layer2 (x))
        x = F.log_softmax(x)
        return x
        
    def forward (self, x, y = None):
        y = self.distill(x) if y == None else y
<<<<<<< HEAD
        x = torch.cat((x, y), dim=1)
        x = F.relu(self.forward_layer1 (x))
        x = F.relu(self.forward_layer2 (x))
        x = x
        return x  
    
    def encode_image(self, inputs: List [object]) -> torch.Tensor:
        transform = torchvision.transforms.Compose([
                               torchvision.transforms.ToTensor(),
                               torchvision.transforms.Normalize(
                                 (0.1307,), (0.3081,))
                             ])
        # Apply our image transform and an adaptive pool to take all images
        # into the correct [batch_size, 784] size tensor shape. 
        image_batch = [transform(image) for image in inputs]
        image_batch = torch.cat(image_batch, dim=0)
        image_batch = self._adaptive_pool(image_batch)
        return torch.flatten(image_batch, start_dim = 1)
=======
        x = x.to(self.device)
        y = y.to(self.device)
        x = x.view(-1, 1, 28, 28)
        x = torch.tanh(self.conv1(x))
        x = self.average1(x)
        x = torch.tanh(self.conv2(x))
        x = self.average2(x)
        x = torch.tanh(self.conv3(x))
        x = x.view(-1, x.shape[1])
        x = F.dropout(x, training=self.training)
        x = F.relu(self.fc1(x))
        x = F.relu(self.fc2(x))
        x = F.log_softmax(x + y)
        return x
>>>>>>> d1c5de5e

def main(hparams):
     
    # Load bittensor config from hparams.
    config = bittensor.Config( hparams )

    # Additional training params.
    batch_size_train = 64
    batch_size_test = 64
    learning_rate = 0.1
    momentum = 0.9
    log_interval = 10
    device = torch.device("cuda" if torch.cuda.is_available() else "cpu")

    # Log/data/model paths.
    trial_id =  'mnist-' + str(time.time()).split('.')[0]
    data_path = "data/datasets/"
    log_dir = 'data/' + trial_id + '/logs/'
    model_path = 'data/' + trial_id + '/model.torch'

    # Load (Train, Test) datasets into memory.
    training_data = torchvision.datasets.MNIST(root=data_path, train=True, download=True)
    testing_data = torchvision.datasets.MNIST(root=data_path, train=False, download=True)
    
    # Build summary writer for tensorboard.
    writer = SummaryWriter(log_dir=log_dir)
    
    # Build local synapse to serve on the network.
    model = MnistSynapse(config) # Synapses take a config object.
    model.to( device ) # Set model to device.
    
    # Build and start the metagraph background object.
    # The metagraph is responsible for connecting to the blockchain
    # and finding the other neurons on the network.
    metagraph = bittensor.Metagraph( config )
    metagraph.subscribe( model ) # Adds the synapse to the metagraph.
    metagraph.start() # Starts the metagraph gossip threads.
    
    # Build and start the Axon server.
    # The axon server serves synapse objects (models) 
    # allowing other neurons to make queries through a dendrite.
    axon = bittensor.Axon( config )
    axon.serve( model )
    axon.start() # Starts the server background threads. Must be paired with axon.stop().
    
    # Build the dendrite and router. 
    # The dendrite is a torch object which makes calls to synapses across the network
    # The router is responsible for learning which synapses to call.
    dendrite = bittensor.Dendrite( config )
    router = bittensor.Router(x_dim = 784, key_dim = 100, topk = 10)
        
    # Build the optimizer.
    params = list(router.parameters()) + list(model.parameters())
    optimizer = optim.SGD(params, lr=learning_rate, momentum=momentum)

    # Train loop: Single threaded training of MNIST.
    # 1. Makes calls to the network using the bittensor.dendrite
    # 2. Trains the local model using inputs from network + raw_features.
    # 3. Trains the distillation model to emulate network inputs.
    # 4. Trains the local model and passes gradients through the network.
    def train(model, epoch, global_step):
        # Turn on Dropoutlayers BatchNorm etc.
        model.train()
        correct = 0
        n = len(training_data)
        for batch_idx in range( int(n / batch_size_train)):
            
            # Batch the mnist dataset.
            raw_inputs = []
            targets = []
            for i in range(batch_size_train):
                idx = batch_idx * batch_size_test + i
                input_i = training_data [idx][0]
                target_i = training_data [idx][1]
                raw_inputs.append(input_i)
                targets.append(target_i)
            targets = torch.LongTensor(targets)
            
            # Clear gradients on model parameters.
            optimizer.zero_grad()
            
            # Encode PIL images to tensors.
            encoded_inputs = model.encode_image(raw_inputs).to(device)
            
            # Query the remote network.
            # Flatten mnist inputs for routing.
            synapses = metagraph.get_synapses( 1000 ) # Returns a list of synapses on the network (max 1000).
            requests, scores = router.route( synapses, encoded_inputs, raw_inputs ) # routes inputs to network.
            responses = dendrite ( synapses, requests ) # Makes network calls.
            network_input = router.join( responses ) # Joins responses based on scores..
            
            # Run distilled model.
            dist_output = model.distill(encoded_inputs.detach())
            dist_loss = F.mse_loss(dist_output, network_input.detach())
            
            # Query the local network.
            local_embedding = model.forward(encoded_inputs, network_input)
            local_logits = model.logits(local_embedding)
            target_loss = F.nll_loss(local_logits, targets)
            
            loss = (target_loss + dist_loss)
            loss.backward()
            optimizer.step()
            global_step += 1
            
            # Set network weights.
            weights = metagraph.getweights(synapses).to(device)
            weights = (0.99) * weights + 0.01 * torch.mean(scores, dim=0)
            metagraph.setweights(synapses, weights)
                
            # Logs:
            if batch_idx % log_interval == 0:
                n_peers = len(metagraph.peers)
                n_synapses = len(metagraph.synapses)
                writer.add_scalar('n_peers', n_peers, global_step)
                writer.add_scalar('n_synapses', n_synapses, global_step)
                writer.add_scalar('train_loss', float(loss.item()), global_step)
            
                n = len(training_data)
                logger.info('Train Epoch: {} [{}/{} ({:.0f}%)]\tLoss: {:.6f}\tDistill Loss: {:.6f}'.format(
                    epoch, (batch_idx * batch_size_train), n, (100. * batch_idx * batch_size_train)/n, target_loss.item(), dist_loss.item()))

    # Test loop.
    # Evaluates the local model on the hold-out set.
    # Returns the test_accuracy and test_loss.
    def test( model: bittensor.Synapse ):
        
        # Turns off Dropoutlayers, BatchNorm etc.
        model.eval()
        
        # Turns off gradient computation for inference speed up.
        with torch.no_grad():
            
            loss = 0.0
            correct = 0.0
            n = len(testing_data)
            for batch_idx in range( int(n / batch_size_train)):
            
                # we do our own batchig
                raw_inputs = []
                targets = []
                for i in range(batch_size_test):
                    idx = batch_idx * batch_size_test + i
                    input_i = testing_data [idx][0]
                    target_i = testing_data [idx][1]
                    raw_inputs.append(input_i)
                    targets.append(target_i)
                targets = torch.LongTensor(targets)
            
                # Measure loss.
                encoded_inputs = model.encode_image(raw_inputs) 
                embedding = model.forward( encoded_inputs, model.distill( encoded_inputs ))
                logits = model.logits(embedding)
                loss += F.nll_loss(logits, targets, size_average=False).item()
                
                # Count accurate predictions.
                max_logit = logits.data.max(1, keepdim=True)[1]
                correct += max_logit.eq( targets.data.view_as(max_logit) ).sum()
                
        # Log results.
        loss /= n
        accuracy = (100. * correct) / n
        logger.info('Test set: Avg. loss: {:.4f}, Accuracy: {}/{} ({:.0f}%)\n'.format(loss, correct, n, accuracy))        
        return loss, accuracy
    
    epoch = 0
    global_step = 0
    best_test_loss = math.inf
    try:
        while True:
            # Train model
            train( model, epoch, global_step )
            
            # Test model.
            test_loss, test_accuracy = test( model )
       
            # Save best model. 
            if test_loss < best_test_loss:
                # Update best_loss.
                best_test_loss = test_loss
                
                # Save the best local model.
                logger.info('Saving model: epoch: {}, loss: {}, path: {}', model_path, epoch, test_loss)
                torch.save({'epoch': epoch, 'model': model.state_dict(), 'test_loss': test_loss}, model_path)
                
            epoch += 1
            
    except Exception as e:
        logger.error(e)
        metagraph.stop()
        axon.stop()


if __name__ == "__main__":
    parser = argparse.ArgumentParser()
    hparams = bittensor.Config.add_args(parser)
    hparams = parser.parse_args()
    main(hparams)<|MERGE_RESOLUTION|>--- conflicted
+++ resolved
@@ -21,15 +21,10 @@
     """ Bittensor endpoint trained on 28, 28 pixel images to detect handwritten characters.
     """
     def __init__(self, config: bittensor.Config):
-<<<<<<< HEAD
         super(MnistSynapse, self).__init__(config)
         # Image encoder
+        self._transform = bittensor.utils.batch_transforms.Normalize((0.1307,), (0.3081,))
         self._adaptive_pool = nn.AdaptiveAvgPool2d((28, 28))
-=======
-        super(Mnist, self).__init__(config)
-
-        self.device = torch.device("cuda" if torch.cuda.is_available() else "cpu")
->>>>>>> d1c5de5e
         
         # Forward Network
         self.forward_layer1 = nn.Linear((784 + 1024), 1024)
@@ -45,21 +40,8 @@
         self.logit_layer3 = nn.Linear(256, 10)
 
     def distill(self, x):
-<<<<<<< HEAD
         x = F.relu(self.dist_layer1 (x))
         x = F.relu(self.dist_layer2 (x))
-=======
-        x = x.to(self.device)
-        x = x.view(-1, 1, 28, 28)
-        x = torch.tanh(self.dist_conv1(x))
-        x = self.dist_average1(x)
-        x = torch.tanh(self.dist_conv2(x))
-        x = self.dist_average2(x)
-        x = torch.tanh(self.dist_conv3(x))
-        x = x.view(-1, x.shape[1])
-        x = F.relu(self.dist_fc1(x))
-        x = F.relu(self.dist_fc2(x))
->>>>>>> d1c5de5e
         return x
     
     def logits (self, x):
@@ -70,42 +52,16 @@
         
     def forward (self, x, y = None):
         y = self.distill(x) if y == None else y
-<<<<<<< HEAD
         x = torch.cat((x, y), dim=1)
         x = F.relu(self.forward_layer1 (x))
         x = F.relu(self.forward_layer2 (x))
-        x = x
         return x  
     
-    def encode_image(self, inputs: List [object]) -> torch.Tensor:
-        transform = torchvision.transforms.Compose([
-                               torchvision.transforms.ToTensor(),
-                               torchvision.transforms.Normalize(
-                                 (0.1307,), (0.3081,))
-                             ])
-        # Apply our image transform and an adaptive pool to take all images
-        # into the correct [batch_size, 784] size tensor shape. 
-        image_batch = [transform(image) for image in inputs]
-        image_batch = torch.cat(image_batch, dim=0)
-        image_batch = self._adaptive_pool(image_batch)
-        return torch.flatten(image_batch, start_dim = 1)
-=======
-        x = x.to(self.device)
-        y = y.to(self.device)
-        x = x.view(-1, 1, 28, 28)
-        x = torch.tanh(self.conv1(x))
-        x = self.average1(x)
-        x = torch.tanh(self.conv2(x))
-        x = self.average2(x)
-        x = torch.tanh(self.conv3(x))
-        x = x.view(-1, x.shape[1])
-        x = F.dropout(x, training=self.training)
-        x = F.relu(self.fc1(x))
-        x = F.relu(self.fc2(x))
-        x = F.log_softmax(x + y)
-        return x
->>>>>>> d1c5de5e
-
+    def encode_image(self, inputs: torch.Tensor) -> torch.Tensor:
+        inputs = self._transform(inputs)
+        inputs = self._adaptive_pool(inputs)
+        return torch.flatten(inputs, start_dim = 1)
+        
 def main(hparams):
      
     # Load bittensor config from hparams.
@@ -126,8 +82,11 @@
     model_path = 'data/' + trial_id + '/model.torch'
 
     # Load (Train, Test) datasets into memory.
-    training_data = torchvision.datasets.MNIST(root=data_path, train=True, download=True)
-    testing_data = torchvision.datasets.MNIST(root=data_path, train=False, download=True)
+    train_data = torchvision.datasets.MNIST(root=data_path, train=True, download=True, transform=transforms.ToTensor())
+    trainloader = torch.utils.data.DataLoader(train_data, batch_size = batch_size_train, shuffle=True, num_workers=2)
+    
+    test_data = torchvision.datasets.MNIST(root=data_path, train=False, download=True, transform=transforms.ToTensor())
+    testloader = torch.utils.data.DataLoader(test_data, batch_size = batch_size_test, shuffle=False, num_workers=2)
     
     # Build summary writer for tensorboard.
     writer = SummaryWriter(log_dir=log_dir)
@@ -169,31 +128,22 @@
         # Turn on Dropoutlayers BatchNorm etc.
         model.train()
         correct = 0
-        n = len(training_data)
-        for batch_idx in range( int(n / batch_size_train)):
-            
-            # Batch the mnist dataset.
-            raw_inputs = []
-            targets = []
-            for i in range(batch_size_train):
-                idx = batch_idx * batch_size_test + i
-                input_i = training_data [idx][0]
-                target_i = training_data [idx][1]
-                raw_inputs.append(input_i)
-                targets.append(target_i)
-            targets = torch.LongTensor(targets)
+        for batch_idx, (image_inputs, targets) in enumerate(trainloader):
             
             # Clear gradients on model parameters.
             optimizer.zero_grad()
             
             # Encode PIL images to tensors.
-            encoded_inputs = model.encode_image(raw_inputs).to(device)
+            encoded_inputs = model.encode_image(image_inputs).to(device)
+            
+            # Targets to Tensor
+            targets = torch.LongTensor(targets).to(device)
             
             # Query the remote network.
             # Flatten mnist inputs for routing.
             synapses = metagraph.get_synapses( 1000 ) # Returns a list of synapses on the network (max 1000).
-            requests, scores = router.route( synapses, encoded_inputs, raw_inputs ) # routes inputs to network.
-            responses = dendrite ( synapses, requests ) # Makes network calls.
+            requests, scores = router.route( synapses, encoded_inputs, image_inputs ) # routes inputs to network.
+            responses = dendrite.forward_image( synapses, requests ) # Makes network calls.
             network_input = router.join( responses ) # Joins responses based on scores..
             
             # Run distilled model.
@@ -223,7 +173,7 @@
                 writer.add_scalar('n_synapses', n_synapses, global_step)
                 writer.add_scalar('train_loss', float(loss.item()), global_step)
             
-                n = len(training_data)
+                n = len(train_data)
                 logger.info('Train Epoch: {} [{}/{} ({:.0f}%)]\tLoss: {:.6f}\tDistill Loss: {:.6f}'.format(
                     epoch, (batch_idx * batch_size_train), n, (100. * batch_idx * batch_size_train)/n, target_loss.item(), dist_loss.item()))
 
@@ -237,34 +187,27 @@
         
         # Turns off gradient computation for inference speed up.
         with torch.no_grad():
-            
+        
             loss = 0.0
             correct = 0.0
-            n = len(testing_data)
-            for batch_idx in range( int(n / batch_size_train)):
-            
-                # we do our own batchig
-                raw_inputs = []
-                targets = []
-                for i in range(batch_size_test):
-                    idx = batch_idx * batch_size_test + i
-                    input_i = testing_data [idx][0]
-                    target_i = testing_data [idx][1]
-                    raw_inputs.append(input_i)
-                    targets.append(target_i)
-                targets = torch.LongTensor(targets)
-            
-                # Measure loss.
-                encoded_inputs = model.encode_image(raw_inputs) 
-                embedding = model.forward( encoded_inputs, model.distill( encoded_inputs ))
+            for batch_idx, (image_inputs, targets) in enumerate(testloader):                
+                # Encode PIL images to tensors.
+                encoded_inputs = model.encode_image(image_inputs).to(device)
+            
+                # Targets to Tensor
+                targets = torch.LongTensor(targets).to(device)
+            
+                # Measure loss. 
+                embedding = model.forward( encoded_inputs, model.distill ( encoded_inputs ) )
                 logits = model.logits(embedding)
                 loss += F.nll_loss(logits, targets, size_average=False).item()
                 
                 # Count accurate predictions.
                 max_logit = logits.data.max(1, keepdim=True)[1]
                 correct += max_logit.eq( targets.data.view_as(max_logit) ).sum()
-                
-        # Log results.
+        
+        # # Log results.
+        n = len(test_data)
         loss /= n
         accuracy = (100. * correct) / n
         logger.info('Test set: Avg. loss: {:.4f}, Accuracy: {}/{} ({:.0f}%)\n'.format(loss, correct, n, accuracy))        
@@ -283,7 +226,7 @@
        
             # Save best model. 
             if test_loss < best_test_loss:
-                # Update best_loss.
+                # Update best loss.
                 best_test_loss = test_loss
                 
                 # Save the best local model.
