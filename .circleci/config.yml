--- conflicted
+++ resolved
@@ -150,12 +150,7 @@
             - "Run Integration Tests"
           filters:
               branches:
-<<<<<<< HEAD
-                ignore:
-                    - /^((?!master).)*
-=======
                 only:
                     - /master.*/
->>>>>>> 73b4f07d
 
 
