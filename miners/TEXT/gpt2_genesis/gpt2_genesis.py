#!/bin/python3
# The MIT License (MIT)
# Copyright © 2021 Yuma Rao

# Permission is hereby granted, free of charge, to any person obtaining a copy of this software and associated 
# documentation files (the “Software”), to deal in the Software without restriction, including without limitation 
# the rights to use, copy, modify, merge, publish, distribute, sublicense, and/or sell copies of the Software, 
# and to permit persons to whom the Software is furnished to do so, subject to the following conditions:

# The above copyright notice and this permission notice shall be included in all copies or substantial portions of 
# the Software.

# THE SOFTWARE IS PROVIDED “AS IS”, WITHOUT WARRANTY OF ANY KIND, EXPRESS OR IMPLIED, INCLUDING BUT NOT LIMITED TO
# THE WARRANTIES OF MERCHANTABILITY, FITNESS FOR A PARTICULAR PURPOSE AND NONINFRINGEMENT. IN NO EVENT SHALL 
# THE AUTHORS OR COPYRIGHT HOLDERS BE LIABLE FOR ANY CLAIM, DAMAGES OR OTHER LIABILITY, WHETHER IN AN ACTION 
# OF CONTRACT, TORT OR OTHERWISE, ARISING FROM, OUT OF OR IN CONNECTION WITH THE SOFTWARE OR THE USE OR OTHER 
# DEALINGS IN THE SOFTWARE.

"""GPT2 Language Modelling miner

This file demonstrates training the GPT2 neuron with language modelling.

Example:
        $ python miners/TEXT/gpt2_genesis/gpt2_genesis.py

Look at the yaml config file to tweak the parameters of the model. To run with those
default configurations, run:
        $ cd miners/TEXT
        $ python gpt2_genesis/gpt2_genesis.py --session.config_file gpt2_genesis/gpt2_genesis_config.yaml


"""
import argparse
import math
import os
import sys
import time
import torch
import time
import bittensor
import torch.nn.functional as F


from termcolor import colored
from munch import Munch
from loguru import logger
from torch.utils.tensorboard import SummaryWriter
from bittensor.utils.model_utils import ModelToolbox
from synapses.gpt2 import GPT2Synapse
from torch.nn.utils import clip_grad_norm_
from transformers import AdamW
from qqdm import qqdm, format_str
from bittensor.dataloaders.text_dataloader import GenesisTextDataloader


class Miner( bittensor.neuron.Neuron ):

    def __init__(self, config: Munch = None, **kwargs):
        if config == None:
            config = Miner.default_config()
        bittensor.config.Config.update_with_kwargs(config.miner, kwargs)
        Miner.check_config(config)
        self.config = config

        # ---- Model ----
        self.model = GPT2Synapse( self.config )

        # ---- Model Load/Save tools ----
        self.model_toolbox = ModelToolbox(GPT2Synapse, AdamW)

        # ---- Optimizer ----
        self.optimizer = self.configure_optimizers()
        self.lr = self.config.miner.learning_rate
        self.training_loss = math.inf
        self.best_train_loss = math.inf
        self.rloss = math.inf
        self.lloss = math.inf
        self.dloss = math.inf

        # ---- Dataset ----
        # The Genesis Dataset:
        # The dataset used to train Adam and his first 100 children.
        # Here block size = sequence length.
        self.dataset = GenesisTextDataloader(self.config.miner.batch_size_train, self.model.get_block_size())

        self.tokens = 0

        # ---- Logging ----
        self.tensorboard = SummaryWriter(log_dir = self.config.miner.full_path)
        if self.config.miner.record_log == True:
            filepath = self.config.miner.full_path + "/{}_{}.log".format(self.config.miner.name, self.config.miner.trial_uid),
            logger.add (
                filepath,
                format="{time:YYYY-MM-DD at HH:mm:ss} | {level} | {message}",
                rotation="250 MB",
                retention="10 days"
            )
        super( Miner, self ).__init__( self.config, **kwargs )
               
    @staticmethod
    def default_config() -> Munch:
        parser = argparse.ArgumentParser()
        Miner.add_args(parser)
        config = bittensor.config.Config.to_config(parser)
        return config

    @staticmethod
    def add_args(parser: argparse.ArgumentParser):
        parser.add_argument(
            '--miner.learning_rate', 
            default=3e-2, 
            type=float, 
            help='Training initial learning rate.'
        )
        parser.add_argument(
            '--miner.weight_decay', 
            default=0.25, 
            type=float, 
            help='Model parameter weight decay.'
        )
        parser.add_argument(
            '--miner.lr_decay',
            default=True,
            type=bool,
            help='learning rate decay params: linear warmup followed by cosine decay to 10%% of original.'
        )
        parser.add_argument(
            '--miner.warmup_tokens',
            default=375e6,
            type=float,
            help='A linear LR warmup over the first miner.warmup_tokens tokens (default is 365 million)'
        )
        parser.add_argument(
            '--miner.final_tokens',
            default=260e9,
            type=float,
            help='At what point we reach 10%% of original LR'
        )

        parser.add_argument(
            '--miner.clip_gradients',
            default=1.0,
            type=float,
            help='Implement gradient clipping to avoid exploding loss on smaller architectures.'
        )
        parser.add_argument(
            '--miner.n_epochs', 
            default=int(sys.maxsize), 
            type=int, 
            help='Number of training epochs.'
        )
        parser.add_argument(
            '--miner.epoch_length', 
            default=500, 
            type=int, 
            help='Iterations of training per epoch'
        )
        parser.add_argument(
            '--miner.batch_size_train', 
            default=2, 
            type=int, 
            help='Training batch size.'
        )
        parser.add_argument (
            '--miner.root_dir',
            default='~/.bittensor/miners/',
            type=str,
            help='Root path to load and save data associated with each miner'
        )
        parser.add_argument (
            '--miner.name',
            default='gpt2-genesis',
            type=str,
            help='Trials for this miner go in miner.root / miner.name'
        )
        parser.add_argument (
            '--miner.trial_uid',
            default=str(time.time()).split('.')[0],
            type=str,
            help='Saved models go in miner.root_dir / miner.name / miner.uid'
        )
        parser.add_argument (
            '--miner.record_log',
            default=False,
            type=bool,
            help='Record all logs when running this miner')

        parser.add_argument (
            '--miner.config_file',
            type=str,
            help='config file to run this neuron, if not using cmd line arguments.'
        )
        GPT2Synapse.add_args(parser)
        bittensor.neuron.Neuron.add_args(parser)

    @staticmethod
    def check_config(config: Munch):
        assert config.miner.batch_size_train > 0, "batch_size_train must a positive value"
        assert config.miner.learning_rate > 0, "learning_rate must be a positive value."
        full_path = '{}/{}/{}'.format(config.miner.root_dir, config.miner.name, config.miner.trial_uid)
        config.miner.full_path = os.path.expanduser(full_path)
        if not os.path.exists(config.miner.full_path):
            os.makedirs(config.miner.full_path)


    def configure_optimizers(self):
        """
        This long function is unfortunately doing something very simple and is being very defensive:
        We are separating out all parameters of the model into two buckets: those that will experience
        weight decay for regularization and those that won't (biases, and layernorm/embedding weights).
        We are then returning the PyTorch optimizer object.

        """

        # separate out all parameters to those that will and won't experience regularizing weight decay
        decay = set()
        no_decay = set()
        whitelist_weight_modules = (torch.nn.Linear, )
        blacklist_weight_modules = (torch.nn.LayerNorm, torch.nn.Embedding, torch.nn.Tanh)
        for mn, m in self.model.named_modules():
            for pn, p in m.named_parameters():
                fpn = '%s.%s' % (mn, pn) if mn else pn # full param name

                if pn.endswith('bias'):
                    # all biases will not be decayed
                    no_decay.add(fpn)
                elif pn.endswith('weight') and isinstance(m, whitelist_weight_modules):
                    # weights of whitelist modules will be weight decayed
                    decay.add(fpn)
                elif pn.endswith('weight') and isinstance(m, blacklist_weight_modules):
                    # weights of blacklist modules will NOT be weight decayed
                    no_decay.add(fpn)

        # special case the position embedding parameter in the root GPT module as not decayed
        no_decay.add('pos_emb')

        # validate that we considered every parameter
        param_dict = {pn: p for pn, p in self.model.named_parameters()}
        inter_params = decay & no_decay
        union_params = decay | no_decay
        assert len(inter_params) == 0, "parameters %s made it into both decay/no_decay sets!" % (str(inter_params), )
        assert len(param_dict.keys() - union_params) == 0, "parameters %s were not separated into either decay/no_decay set!" \
                                                    % (str(param_dict.keys() - union_params), )

        # create the pytorch optimizer object
        optim_groups = [
            {"params": [param_dict[pn] for pn in sorted(list(decay))], "weight_decay": self.config.miner.weight_decay},
            {"params": [param_dict[pn] for pn in sorted(list(no_decay))], "weight_decay": 0.0},
        ]
        optimizer = torch.optim.AdamW(optim_groups, lr=self.config.miner.learning_rate, betas=(0.9, 0.95))
        return optimizer

    # --- Main loop ----
    def run (self):

        # ---- Subscribe ----
        with self:

            # ---- Weights ----
            self.row = self.metagraph.row.to(self.model.device)

            # --- Run state ---
            self.global_step = 0

            # --- Loop for epochs ---
            for self.epoch in range(self.config.miner.n_epochs):

                # ---- Serve ----
                self.axon.serve( self.model )

                # ---- Train Model ----
                self.train()

                # If model has borked for some reason, we need to make sure it doesn't emit weights
                # Instead, reload into previous version of model
                if torch.any(torch.isnan(torch.cat([param.view(-1) for param in self.model.parameters()]))):
                    self.model, self.optimizer = self.model_toolbox.load_model(self.config)
                    continue

                # ---- Emitting weights ----
<<<<<<< HEAD
                self.metagraph.set_weights(self.row, wait_for_inclusion = True) # Sets my row-weights on the chain.

                # ---- Sync metagraph ----
                self.metagraph.sync() # Pulls the latest metagraph state (with my update.)
                self.row = self.metagraph.row.to(self.model.device)

=======
                try:
                    self.neuron.metagraph.set_weights(self.row, wait_for_inclusion = True) # Sets my row-weights on the chain.

                    # ---- Sync metagraph ----
                    self.neuron.metagraph.sync() # Pulls the latest metagraph state (with my update.)
                except:
                    logger.error("Failed to set weights and sync metagraph! Could be  a connection  ")
                
                self.row = self.neuron.metagraph.row.to(self.model.device)
>>>>>>> f5166a4a
                # ---- Update Tensorboard ----
                self.dendrite.__to_tensorboard__(self.tensorboard, self.global_step)
                self.metagraph.__to_tensorboard__(self.tensorboard, self.global_step)
                self.axon.__to_tensorboard__(self.tensorboard, self.global_step)

                # ---- Save best loss and model ----
                if self.training_loss < self.best_train_loss: #self.epoch % 10 == 0:
                        self.best_train_loss = self.training_loss  # update best train loss
                        self.model_toolbox.save_model(
                            self.config.miner.full_path,
                            {
                                'epoch': self.epoch,
                                'model_state_dict': self.model.state_dict(),
                                'loss': self.best_train_loss/3,
                                'optimizer_state_dict': self.optimizer.state_dict(),
                                'rloss' : self.rloss,
                                'lloss': self.lloss,
                                'dloss': self.dloss,
                            }
                        )
                        self.tensorboard.add_scalar('Neuron/Train_loss', self.training_loss, self.global_step)
                logger.info("This epoch's training losses: L-Loss: {:.2f} | R-Loss: {:.2f} | D-Loss: {:.2f} | avg: {:.2f} ... Current best average training loss: {:.2f}".format(self.lloss, self.rloss, self.dloss, self.training_loss/3, self.best_train_loss/3))


    def decay_learning_rate(self, batch):
        """Decay the learning rate based on the progress thus far.
        Adjusts the self.config.miner.learning_rate according to the
        tokens processed so far, returns number of tokens.

        Args:
            tokens (int): Number of tokens processed so far.
        """

        if self.config.miner.lr_decay:
            # number of tokens processed this step
            self.tokens += (batch >= 0).sum()
            if self.tokens < self.config.miner.warmup_tokens:
                # linear warmup
                lr_mult = float(self.tokens) / float(max(1, self.config.miner.warmup_tokens))
            else:
                # cosine learning rate decay
                progress = float(self.tokens - self.config.miner.warmup_tokens) / float(max(1, self.config.miner.final_tokens - self.config.miner.warmup_tokens))
                lr_mult = max(0.1, 0.5 * (1.0 + math.cos(math.pi * progress)))

            self.lr = self.config.miner.learning_rate * lr_mult

            for param_group in self.optimizer.param_groups:
                param_group['lr'] = self.lr
        else:
            self.lr = self.config.miner.learning_rate

    def get_lr(self):
        for param_group in self.optimizer.param_groups:
            return param_group['lr']

    # ---- Train Epoch ----
    def train(self):

        def run_epoch():
            self.model.train(True)
            losses = []
            rlosses = []
            llosses = []
            dlosses = []

            # we train for an epoch.
            logger.info("Preparing dataset batch...")
            # Set up the dataloader
            dataloader = self.dataset.dataloader(self.config.miner.epoch_length)
            pbar = qqdm(enumerate(dataloader), total=len(dataloader), desc=format_str('blue', f'Epoch Progress'))
            for it, (batch) in pbar:
                # ---- Forward pass ----
                batch = batch.to(self.model.device)
                output = self.model.remote_forward(self, batch, training=True)

                # ---- Backward pass ----
                loss = output.local_target_loss + output.distillation_loss + output.remote_target_loss
                loss.backward()

                # ---- Gradient Step ----
                clip_grad_norm_(self.model.parameters(), self.config.miner.clip_gradients)
                self.optimizer.step()
                self.optimizer.zero_grad()
                self.decay_learning_rate(batch)

                # Add losses up
                losses.append(loss.item())
                llosses.append(output.local_target_loss.item())
                rlosses.append(output.remote_target_loss.item())
                dlosses.append(output.distillation_loss.item())

                # ---- Train row weights ----
                batch_weights = torch.mean(output.router.weights, axis = 0).to(self.model.device) # Average over batch.
                self.row = (1 - 0.03) * self.row + 0.03 * batch_weights # Moving avg update.
                self.row = F.normalize(self.row, p = 1, dim = 0) # Ensure normalization.

                # ---- Logging ----
                index = self.metagraph.state.index_for_uid[self.metagraph.uid]
                pbar.set_infos({
                    'GS': colored('{}'.format(self.global_step), 'red'),
                    'LS': colored('{}'.format(it), 'blue'),
                    'Epoch': colored('{}'.format(self.epoch+1), 'green'),
                    'L-loss': colored('{:.5f}'.format(output.local_target_loss.item()), 'red'),
                    'R-loss': colored('{:.5f}'.format(output.remote_target_loss.item()), 'blue'),
                    'D-loss': colored('{:.5f}'.format(output.distillation_loss.item()), 'green'),
<<<<<<< HEAD
                    'lr:': colored('{:e}'.format(self.lr), 'white'),
                    'nPeers': self.metagraph.n,
                    'Stake(\u03C4)': float(self.metagraph.S[index]),
                    'Rank(\u03C4)': float(self.metagraph.R[index]),
                    'Incentive(\u03C4/block)': float(self.metagraph.I[index]),
                    'Axon': self.axon.__str__(),
                    'Dendrite': self.dendrite.__str__(),
=======
                    'lr': colored('{:e}'.format(self.lr), 'white'),
                    'nPeers': self.neuron.metagraph.n,
                    'Stake(\u03C4)': float(self.neuron.metagraph.S[index]),
                    'Rank(\u03C4)': float(self.neuron.metagraph.R[index]),
                    'Incentive(\u03C4/block)': float(self.neuron.metagraph.I[index]),
                    'Axon': self.neuron.axon.__str__(),
                    'Dendrite': self.neuron.dendrite.__str__(),
>>>>>>> f5166a4a
                })
                self.tensorboard.add_scalar('Neuron/Rloss', output.remote_target_loss.item(), self.global_step)
                self.tensorboard.add_scalar('Neuron/Lloss', output.local_target_loss.item(), self.global_step)
                self.tensorboard.add_scalar('Neuron/Dloss', output.distillation_loss.item(), self.global_step)
                self.global_step += 1


            avg_loss = sum(losses) / len(losses)
            self.rloss = sum(rlosses) / len(rlosses)
            self.lloss = sum(llosses) / len(llosses)
            self.dloss = sum(dlosses) / len(dlosses)

            self.training_loss = avg_loss

        run_epoch()


if __name__ == "__main__":
    # ---- Build and Run ----
    miner = Miner()
    logger.info(bittensor.config.Config.toString(miner.config))
    miner.run()<|MERGE_RESOLUTION|>--- conflicted
+++ resolved
@@ -136,7 +136,6 @@
             type=float,
             help='At what point we reach 10%% of original LR'
         )
-
         parser.add_argument(
             '--miner.clip_gradients',
             default=1.0,
@@ -278,24 +277,15 @@
                     continue
 
                 # ---- Emitting weights ----
-<<<<<<< HEAD
-                self.metagraph.set_weights(self.row, wait_for_inclusion = True) # Sets my row-weights on the chain.
-
-                # ---- Sync metagraph ----
-                self.metagraph.sync() # Pulls the latest metagraph state (with my update.)
-                self.row = self.metagraph.row.to(self.model.device)
-
-=======
                 try:
-                    self.neuron.metagraph.set_weights(self.row, wait_for_inclusion = True) # Sets my row-weights on the chain.
+                    self.metagraph.set_weights(self.row, wait_for_inclusion = True) # Sets my row-weights on the chain.
 
                     # ---- Sync metagraph ----
-                    self.neuron.metagraph.sync() # Pulls the latest metagraph state (with my update.)
+                    self.metagraph.sync() # Pulls the latest metagraph state (with my update.)
                 except:
                     logger.error("Failed to set weights and sync metagraph! Could be  a connection  ")
                 
-                self.row = self.neuron.metagraph.row.to(self.model.device)
->>>>>>> f5166a4a
+                self.row = self.metagraph.row.to(self.model.device)
                 # ---- Update Tensorboard ----
                 self.dendrite.__to_tensorboard__(self.tensorboard, self.global_step)
                 self.metagraph.__to_tensorboard__(self.tensorboard, self.global_step)
@@ -401,23 +391,13 @@
                     'L-loss': colored('{:.5f}'.format(output.local_target_loss.item()), 'red'),
                     'R-loss': colored('{:.5f}'.format(output.remote_target_loss.item()), 'blue'),
                     'D-loss': colored('{:.5f}'.format(output.distillation_loss.item()), 'green'),
-<<<<<<< HEAD
-                    'lr:': colored('{:e}'.format(self.lr), 'white'),
+                    'lr': colored('{:e}'.format(self.lr), 'white'),
                     'nPeers': self.metagraph.n,
                     'Stake(\u03C4)': float(self.metagraph.S[index]),
                     'Rank(\u03C4)': float(self.metagraph.R[index]),
                     'Incentive(\u03C4/block)': float(self.metagraph.I[index]),
                     'Axon': self.axon.__str__(),
                     'Dendrite': self.dendrite.__str__(),
-=======
-                    'lr': colored('{:e}'.format(self.lr), 'white'),
-                    'nPeers': self.neuron.metagraph.n,
-                    'Stake(\u03C4)': float(self.neuron.metagraph.S[index]),
-                    'Rank(\u03C4)': float(self.neuron.metagraph.R[index]),
-                    'Incentive(\u03C4/block)': float(self.neuron.metagraph.I[index]),
-                    'Axon': self.neuron.axon.__str__(),
-                    'Dendrite': self.neuron.dendrite.__str__(),
->>>>>>> f5166a4a
                 })
                 self.tensorboard.add_scalar('Neuron/Rloss', output.remote_target_loss.item(), self.global_step)
                 self.tensorboard.add_scalar('Neuron/Lloss', output.local_target_loss.item(), self.global_step)
