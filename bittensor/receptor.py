--- conflicted
+++ resolved
@@ -263,12 +263,6 @@
         return outputs, code
 
 class _ReceptorCall(torch.autograd.Function):
-<<<<<<< HEAD
-
-    @staticmethod
-    def forward(ctx, caller: Receptor, dummy: torch.Tensor, inputs: torch.Tensor, mode: bittensor.proto.Modality) -> Tuple[torch.Tensor, int]:
-=======
->>>>>>> 73b4f07d
 
     @staticmethod
     def forward(ctx, caller: Receptor, dummy: torch.Tensor, inputs: torch.Tensor, mode: bittensor.proto.Modality) -> Tuple[torch.Tensor, int]:  
@@ -298,11 +292,7 @@
                 code (:obj:`bittensor.proto.ReturnCode`, `required`):
                     Return code associated with forward call.
         """
-<<<<<<< HEAD
-        # ---- Save for backward call ----
-=======
         # ---- Save for backward call ---
->>>>>>> 73b4f07d
         ctx.caller = caller
         ctx.mode = mode
         ctx.inputs = inputs
@@ -335,11 +325,7 @@
                 start_time = time.time()
                 ctx.caller.stats.forward_qps.update(1)
                 ctx.caller.stats.forward_bytes_out.update(sys.getsizeof(request))
-<<<<<<< HEAD
-                logger.opt(ansi=True).debug('<green><-- Forward Request</green>, <white>endpoint</white>:{}, <white>inputs</white>:{}, <white>mode</white>:{}', caller.endpoint, inputs.shape, mode)
-=======
                 logger.debug('<white>Dendrite</white> <green>Forward Request</green> ---> <white>to</white>:{}, <white>inputs</white>:{}, <white>mode</white>:{}', caller.endpoint, inputs.shape, mode)
->>>>>>> 73b4f07d
                 response = ctx.caller.stub.Forward(request, timeout=caller.config.receptor.timeout)
                 ctx.caller.stats.forward_bytes_in.update(sys.getsizeof(response))
                 ctx.caller.stats.forward_elapsed_time.update((time.time() - start_time))
@@ -354,28 +340,16 @@
                 try:
                     bittensor_code = response.return_code
                 except:
-<<<<<<< HEAD
-                    logger.opt(ansi=True).debug('<white>--> Forward Response</white>, <white>code</white>:<yellow>UnknownException</yellow>, <white>endpoint</white>:{}, message:<red>{}</red>', caller.endpoint, response_message)
-=======
                     logger.debug('<white>Dendrite</white> <green>Forward Response</> <--- <white>code</white>:<yellow>UnknownException</yellow>, <white>from</white>:{}, message:<red>{}</red>', caller.endpoint, inputs.shape, mode)
->>>>>>> 73b4f07d
                     return zeros, torch.tensor(bittensor_code)
 
                 # ---- Catch bittensor errors ----
                 if bittensor_code == bittensor.proto.ReturnCode.UnknownException:
-<<<<<<< HEAD
-                    logger.opt(ansi=True).debug('<white>--> Forward Response</white>, <white>code</white>:<yellow>UnknownException</yellow>, <white>endpoint</white>:{}, message:<red>{}</red>', caller.endpoint, response_message)
-                    return zeros, torch.tensor(bittensor_code)
-
-                elif bittensor_code != bittensor.proto.ReturnCode.Success:
-                    logger.opt(ansi=True).debug('<white>--> Forward Response</white>, <white>code</white>:<yellow>{}</yellow>, <white>endpoint</white>:{}, message:<red>{}</red>', caller.endpoint, bittensor_code, response_message)
-=======
                     logger.debug('<white>Dendrite</white> <green>Forward Response</green> <--- <white>code</white>:<yellow>UnknownException</yellow>, <white>from</white>:{}, message:<red>{}</red>', caller.endpoint, response_message)
                     return zeros, torch.tensor(bittensor_code)
 
                 elif bittensor_code != bittensor.proto.ReturnCode.Success:
                     logger.debug('<white>Dendrite</white> <green>Forward Response</green> <--- <white>code</white>:<yellow>{}</yellow>, <white>from</white>:{}, message:<red>{}</red>', bittensor_code, caller.endpoint,response_message)
->>>>>>> 73b4f07d
                     return zeros, torch.tensor(bittensor_code)
 
             # ---- Catch GRPC Errors ----
@@ -383,17 +357,6 @@
                 grpc_code = rpc_error_call.code()
 
                 if grpc_code == grpc.StatusCode.DEADLINE_EXCEEDED:
-<<<<<<< HEAD
-                    logger.opt(ansi=True).debug('<white>--> Forward Response</white>, <white>code</white>:<yellow>Timeout</yellow>, <white>endpoint</white>:{}', caller.endpoint )
-                    return zeros, torch.tensor(bittensor.proto.ReturnCode.Timeout)
-
-                elif grpc_code == grpc.StatusCode.UNAVAILABLE:
-                    logger.opt(ansi=True).debug('<white>--> Forward Response</white>, <white>code</white>:<yellow>Unavailable</yellow>, <white>endpoint</white>:{}', caller.endpoint )
-                    return zeros, torch.tensor(bittensor.proto.ReturnCode.Unavailable)
-
-                else:
-                    logger.opt(ansi=True).debug('<white>--> Forward Response</white>, <white>code</white>:<red>UnknownException</red>, <white>endpoint</white>:{} ', caller.endpoint )
-=======
                     logger.debug('<white>Dendrite</white> <green>Forward Response</green> <--- <white>code</white>:<yellow>Timeout</yellow>, <white>from</white>:{}', caller.endpoint )
                     return zeros, torch.tensor(bittensor.proto.ReturnCode.Timeout)
 
@@ -403,25 +366,16 @@
 
                 else:
                     logger.debug('<white>Dendrite</white> <green>Forward Response</green> <--- <white>code</white>:<red>UnknownException</red>, <white>from</white>:{} ', caller.endpoint )
->>>>>>> 73b4f07d
                     return zeros, torch.tensor(bittensor.proto.ReturnCode.UnknownException)
 
             # ---- Catch Unknown Errors ----
             except Exception as e:
-<<<<<<< HEAD
-                logger.opt(ansi=True).debug('<white>--> Forward Response</white>, <white>code</white>:<red>UnknownException</red>, <white>endpoint</white>:{}, <white>message</white>:<red>{}</red>', caller.endpoint. e)
-=======
                 logger.debug('<white>Dendrite</white> <green>Forward Response</green> <--- <white>code</white>:<red>UnknownException</red>, <white>from</white>:{}, <white>message</white>:<red>{}</red>', caller.endpoint, e)
->>>>>>> 73b4f07d
                 return zeros, torch.tensor(bittensor.proto.ReturnCode.UnknownException)
 
             # ---- Check tensor response length ----
             if len(response.tensors) == 0:
-<<<<<<< HEAD
-                logger.opt(ansi=True).debug('<white>--> Forward Response</white> <white>code</white>:<yellow>EmptyResponse</yellow>, <white>endpoint</white>:{}', caller.endpoint )
-=======
                 logger.debug('<white>Dendrite</white> <green>Forward Response</green> <--- <white>code</white>:<yellow>EmptyResponse</yellow>, <white>from</white>:{}', caller.endpoint )
->>>>>>> 73b4f07d
                 return zeros, torch.tensor(bittensor.proto.ReturnCode.EmptyResponse)
 
             # ---- Deserialize response ----
@@ -431,22 +385,14 @@
                 outputs = deserializer.deserialize( outputs, to_type = bittensor.proto.TensorType.TORCH )
 
             except Exception as e:
-<<<<<<< HEAD
-                logger.opt(ansi=True).debug('<white>--> Forward Response</white>, <white>code</white>:<red>ResponseDeserializationException</red>, <white>endpoint</white>:{}, message:<red>{}</red> ]', caller.endpoint, e)
-=======
                 logger.debug('<white>Dendrite</white> <green>Forward Response</green> <--- <white>code</white>:<red>ResponseDeserializationException</red>, <white>from</white>:{}, message:<red>{}</red> ]', caller.endpoint, e)
->>>>>>> 73b4f07d
                 return zeros, torch.tensor(bittensor.proto.ReturnCode.ResponseDeserializationException)
         
             # ---- Check response shape ----
             if  outputs.size(0) != inputs.size(0) \
                 or outputs.size(1) != inputs.size(1) \
                 or outputs.size(2) != bittensor.__network_dim__:
-<<<<<<< HEAD
-                    logger.opt(ansi=True).debug('<white>--> Forward Response</white> <white>code</white>:<red>ResponseShapeException</red>, <white>endpoint</white>:{}, <white>shape</white>:{}, <white>expected</white>:{}', caller.endpoint, list(outputs.shape), [inputs.size(0), inputs.size(1), bittensor.__network_dim__])
-=======
                     logger.debug('<white>Dendrite</white> <green>Forward Response</green> <--- <white>code</white>:<red>ResponseShapeException</red>, <white>from</white>:{}, <white>shape</white>:{}, <white>expected</white>:{}', caller.endpoint, list(outputs.shape), [inputs.size(0), inputs.size(1), bittensor.__network_dim__])
->>>>>>> 73b4f07d
                     return zeros, torch.tensor(bittensor.proto.ReturnCode.ResponseShapeException)
 
             # ---- Safe catch NaNs and replace with 0.0 ----
@@ -454,19 +400,11 @@
             
         # ---- Catch all ----
         except Exception as e:
-<<<<<<< HEAD
-            logger.error('<white>--> Forward Response</white> <white>code</white>:<red>UnknownException</red>, <white>endpoint</white>:{}, <white>message</white>:<red>{}</red>', caller.endpoint, e)
-            return zeros, torch.tensor(bittensor.proto.ReturnCode.UnknownException)
-
-        # ---- Return ----
-        logger.opt(ansi=True).debug('<green> --> Forward Response</green>, <white>code</white>:<green>Success</green>, <white>endpoint</white>:{}, <white>outputs</white>:{}', caller.endpoint, inputs.shape)
-=======
             logger.error('<white>Dendrite</white> <green>Forward Response</green> <--- <white>code</white>:<red>UnknownException</red>, <white>from</white>:{}, <white>message</white>:<red>{}</red>', caller.endpoint, e)
             return zeros, torch.tensor(bittensor.proto.ReturnCode.UnknownException)
 
         # ---- Return ----
         logger.debug('<white>Dendrite</white> <green>Forward Response</green> <--- <white>code</white>:<green>Success</green>, <white>from</white>:{}, <white>outputs</white>:{}', caller.endpoint, outputs.shape)
->>>>>>> 73b4f07d
         return outputs, torch.tensor(response.return_code)
 
     @staticmethod
