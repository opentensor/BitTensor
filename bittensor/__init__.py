--- conflicted
+++ resolved
@@ -15,12 +15,6 @@
 # OF CONTRACT, TORT OR OTHERWISE, ARISING FROM, OUT OF OR IN CONNECTION WITH THE SOFTWARE OR THE USE OR OTHER 
 # DEALINGS IN THE SOFTWARE.
 
-import sys
-import random
-from loguru import logger
-
-import bittensor.bittensor_pb2 as proto
-import bittensor.bittensor_pb2_grpc as grpc
 
 # Bittensor code and protocol version.
 __version__ = '1.0.3'
@@ -42,10 +36,6 @@
 import bittensor.dendrite
 import bittensor.metagraph
 import bittensor.logging
-<<<<<<< HEAD
-=======
-import bittensor.nucleus
->>>>>>> 993a5268
 import bittensor.receptor
 import bittensor.subtensor
 import bittensor.synapse
