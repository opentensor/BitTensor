# The MIT License (MIT)
# Copyright © 2021 Yuma Rao

# Permission is hereby granted, free of charge, to any person obtaining a copy of this software and associated 
# documentation files (the “Software”), to deal in the Software without restriction, including without limitation 
# the rights to use, copy, modify, merge, publish, distribute, sublicense, and/or sell copies of the Software, 
# and to permit persons to whom the Software is furnished to do so, subject to the following conditions:

# The above copyright notice and this permission notice shall be included in all copies or substantial portions of 
# the Software.

# THE SOFTWARE IS PROVIDED “AS IS”, WITHOUT WARRANTY OF ANY KIND, EXPRESS OR IMPLIED, INCLUDING BUT NOT LIMITED TO
# THE WARRANTIES OF MERCHANTABILITY, FITNESS FOR A PARTICULAR PURPOSE AND NONINFRINGEMENT. IN NO EVENT SHALL 
# THE AUTHORS OR COPYRIGHT HOLDERS BE LIABLE FOR ANY CLAIM, DAMAGES OR OTHER LIABILITY, WHETHER IN AN ACTION 
# OF CONTRACT, TORT OR OTHERWISE, ARISING FROM, OUT OF OR IN CONNECTION WITH THE SOFTWARE OR THE USE OR OTHER 
# DEALINGS IN THE SOFTWARE.

import sys
import random
from loguru import logger

import bittensor.bittensor_pb2 as proto
import bittensor.bittensor_pb2_grpc as grpc

# Bittensor code and protocol version.
__version__ = '1.0.3'

# Tensor dimension.
# NOTE (const): if/when this increases peers must be responsible for trimming or expanding output to this size.
__network_dim__ = 512 # All network responses have shape = [ __batch_size__, __sequence_dim__, __network_dim__ ]

# Substrate chain block time (seconds).
__blocktime__ = 6

# Load components.
import bittensor.axon
import bittensor.config 
<<<<<<< HEAD
import bittensor.cli
=======
import bittensor.neuron
import bittensor.miner
>>>>>>> 73b4f07d
import bittensor.executor
import bittensor.cli
import bittensor.dendrite
import bittensor.metagraph
import bittensor.logging
<<<<<<< HEAD
import bittensor.neuron
=======
>>>>>>> 73b4f07d
import bittensor.nucleus
import bittensor.receptor
import bittensor.subtensor
import bittensor.synapse
import bittensor.wallet

# ---- LOGGING ----
<<<<<<< HEAD
__log_level__ = 'INFO' 
=======
__debug_on__ = False 
>>>>>>> 73b4f07d
bittensor.logging.init_logger()

# Tokenizer
# NOTE (const): tokenizers are guaranteed to improve and expand as time progresses. We version the tokenizer here.
# neurons must be aware that versions will increase and be ready to convert between tokenizers.
# TODO (const): Add functionality to allow tokenizer conversion. i.e. for input token conversion.
__vocab_size__ = (50278 + 100)  # Must match the __tokenizer__() vocab size.
def __tokenizer__(  version = __version__ ):
    from transformers import GPT2Tokenizer

    tokenizer = GPT2Tokenizer.from_pretrained("gpt2", local_files_only=False)
    tokenizer.padding_side = "left"
    tokenizer.add_prefix_space = False
    tokenizer.add_special_tokens({'bos_token': "[BOS]"}) # A special token representing the beginning of a sentence.
    tokenizer.add_special_tokens({'eos_token': "[EOS]"}) # A special token representing the end of a sentence.
    tokenizer.add_special_tokens({'unk_token': "[UNK]"}) # A special token representing an out-of-vocabulary token.
    tokenizer.add_special_tokens({'sep_token': "[SEP]"}) # A special token separating two different sentences in the same input (used by BERT for instance)
    tokenizer.add_special_tokens({'pad_token': "[PAD]"}) # A special token used to make arrays of tokens the same size for batching purpose. Will then be ignored by attention mechanisms or loss computation.
    tokenizer.add_special_tokens({'cls_token': "[CLS]"}) # A special token representing the class of the input (used by BERT for instance).
    tokenizer.add_special_tokens({'mask_token': "[MASK]"}) # A special token representing a masked token (used by masked-language modeling pretraining objectives, like BERT).
    additional_special_tokens = [
        "<s>NOTUSED",  # Used by BARThez
        "</s>NOTUSED", # Used by BARThez
        "<eop>", # Used by MarianMT
        "<eod>", # Used by MarianMT
        "<formula>", # Used by Transformer XL
        "<mask_1>" # Used by Pegasus
        "<special0>", # Used by XLM
        "<special1>", # Used by XLM
        "<special2>", # Used by XLM
        "<special3>", # Used by XLM
        "<special4>", # Used by XLM
        "<special5>", # Used by XLM
        "<special6>", # Used by XLM
        "<special7>", # Used by XLM
        "<special8>", # Used by XLM
        "<special9>", # Used by XLM
    ]
    tokenizer.additional_special_tokens = additional_special_tokens
    global __vocab_size__
    __vocab_size__ = len(tokenizer) + len(additional_special_tokens) + 100 # Plus 100 for eventual token size increase.

    return tokenizer

# Hardcoded entry point nodes. 
__akira_entrypoints__ = [
    '104.248.52.148:9944',
    '142.93.194.110:9944',
    '162.243.175.73:9944',
    '165.227.92.237:9944',
    '167.172.141.223:9944',
    '174.138.32.166:9944',
    '206.189.194.236:9944',
    '68.183.130.145:9944',
    '68.183.140.221:9944',
    '68.183.140.251:9944'
]
__kusanagi_entrypoints__ = [
    '142.93.203.149:9944',
    '157.230.11.1:9944',
    '157.230.11.116:9944',
    '157.230.11.31:9944',
    '157.230.11.36:9944',
    '157.230.11.53:9944',
    '157.230.3.108:9944',
    '159.65.236.189:9944',
    '165.227.81.42:9944',
    '206.189.207.173:9944'
]
__boltzmann_entrypoints__ = [
    'feynman.boltzmann.bittensor.com:9944',
    '157.230.223.68:9944'
]
__local_entrypoints__ = [
    '127.0.0.1:9944'
]<|MERGE_RESOLUTION|>--- conflicted
+++ resolved
@@ -35,21 +35,13 @@
 # Load components.
 import bittensor.axon
 import bittensor.config 
-<<<<<<< HEAD
-import bittensor.cli
-=======
 import bittensor.neuron
 import bittensor.miner
->>>>>>> 73b4f07d
 import bittensor.executor
 import bittensor.cli
 import bittensor.dendrite
 import bittensor.metagraph
 import bittensor.logging
-<<<<<<< HEAD
-import bittensor.neuron
-=======
->>>>>>> 73b4f07d
 import bittensor.nucleus
 import bittensor.receptor
 import bittensor.subtensor
@@ -57,11 +49,7 @@
 import bittensor.wallet
 
 # ---- LOGGING ----
-<<<<<<< HEAD
-__log_level__ = 'INFO' 
-=======
 __debug_on__ = False 
->>>>>>> 73b4f07d
 bittensor.logging.init_logger()
 
 # Tokenizer
