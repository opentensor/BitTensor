--- conflicted
+++ resolved
@@ -19,7 +19,6 @@
 import argparse
 import bittensor
 
-<<<<<<< HEAD
 from munch import Munch
 
 from loguru import logger
@@ -27,32 +26,16 @@
 
 class CLI ( bittensor.executor.Executor ):
     def __init__(self, config: Munch, **kwargs):
-=======
-from loguru import logger
-from munch import Munch
-
-class CLI:
-    def __init__(self, config):
->>>>>>> 3d2b36aad27cb178949bb87f768ab2def54995ac
         if config == None:
             config = CLI.default_config()
         CLI.check_config( config )
         self.config = config
-<<<<<<< HEAD
         super(CLI, self).__init__( self.config, **kwargs )
-=======
-        self.executor = bittensor.executor.Executor( self.config )
->>>>>>> 3d2b36aad27cb178949bb87f768ab2def54995ac
 
     @staticmethod   
     def default_config () -> Munch:
         # Build top level parser.
         parser = argparse.ArgumentParser(description="Bittensor cli", usage="bittensor-cli <command> <command args>", add_help=True)
-<<<<<<< HEAD
-=======
-        parser.add_argument('--debug', dest='debug', action='store_true', help='''Turn on bittensor debugging information''')
-        parser.set_defaults( debug=True )
->>>>>>> 3d2b36aad27cb178949bb87f768ab2def54995ac
         parser._positionals.title = "commands"
         CLI.add_args(parser) 
         config = bittensor.config.Config.to_config(parser); 
@@ -142,22 +125,14 @@
     def check_config (config: Munch):
         if config.command == "transfer":
             if not config.dest:
-<<<<<<< HEAD
                 logger.critical("The --dest argument is required for this command")
                 quit()
             if not config.amount:
                 logger.critical("The --amount argument is required for this command")
-=======
-                logger.log('USER-CRITICAL', "The --dest argument is required for this command")
-                quit()
-            if not config.amount:
-                logger.log('USER-CRITICAL', "The --amount argument is required for this command")
->>>>>>> 3d2b36aad27cb178949bb87f768ab2def54995ac
                 quit()
         elif config.command == "unstake":
             if not config.unstake_all:
                 if config.uid is None:
-<<<<<<< HEAD
                     logger.critical("The --uid argument is required for this command")
                     quit()
                 if not config.amount:
@@ -195,42 +170,4 @@
             self.regenerate_hotkey( mnemonic=self.config.mnemonic, use_password=self.config.use_password )
         else:
             logger.critical("The command {} not implemented".format( self.config.command ))
-=======
-                    logger.log('USER-CRITICAL', "The --uid argument is required for this command")
-                    quit()
-                if not config.amount:
-                    logger.log('USER-CRITICAL', "The --amount argument is required for this command")
-                    quit()
-        elif config.command == "stake":
-            if config.uid is None:
-                logger.log('USER-CRITICAL', "The --uid argument is required for this command")
-                quit()
-            if config.amount is None:
-                logger.log('USER-CRITICAL', "The --amount argument is required for this command")
-                quit()
-
-    def run_command(self):
-        bittensor.BITTENSOR_LOGGING_LEVEL = 'TRACE' if self.config.debug else 'SUCCESS'
-        if self.config.command == "transfer":
-            self.executor.transfer( amount_tao=self.config.amount, destination=self.config.dest)
-        elif self.config.command == "unstake":
-            if self.config.unstake_all:
-                self.executor.unstake_all()
-            else:
-                self.executor.unstake( amount_tao =self.config.amount, uid=self.config.uid )
-        elif self.config.command == "stake":
-            self.executor.stake( amount_tao=self.config.amount, uid=self.config.uid )
-        elif self.config.command == "overview":
-            self.executor.overview()
-        elif self.config.command == "new_coldkey":
-            self.executor.create_new_coldkey( n_words=self.config.n_words, use_password=self.config.use_password )
-        elif self.config.command == "new_hotkey":
-            self.executor.create_new_hotkey( n_words=self.config.n_words, use_password=self.config.use_password )
-        elif self.config.command == "regen_coldkey":
-            self.executor.regenerate_coldkey( mnemonic=self.config.mnemonic, use_password=self.config.use_password )
-        elif self.config.command == "regen_hotkey":
-            self.executor.regenerate_hotkey( mnemonic=self.config.mnemonic, use_password=self.config.use_password )
-        else:
-            logger.log('USER-CRITICAL', "The command {} not implemented".format( self.config.command ))
->>>>>>> 3d2b36aad27cb178949bb87f768ab2def54995ac
             quit()